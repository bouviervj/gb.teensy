--- conflicted
+++ resolved
@@ -29,29 +29,19 @@
 
 static char title[16];
 
-<<<<<<< HEAD
-FT81x ft81x(1, 2, 3);
-=======
 #define JOYPAD_START 16
 #define JOYPAD_LEFT  17
 #define JOYPAD_RIGHT 18
 #define JOYPAD_DOWN  19
 #define JOYPAD_A     20
->>>>>>> 2127abb0
 
 void setup() {
     Serial.begin(9600);
 
     SPI.begin();
 
-<<<<<<< HEAD
     waitForKeyPress();
-    Memory* mem = new Memory;
-    mem->initMemory("tetris.rom");
-    PPU::setMemoryHandle(mem);
-    CPU::setMemoryHandle(mem);
 
-=======
     pinMode(JOYPAD_START, INPUT);
     pinMode(JOYPAD_LEFT, INPUT);
     pinMode(JOYPAD_RIGHT, INPUT);
@@ -59,8 +49,9 @@
     pinMode(JOYPAD_A, INPUT);
 
     // waitForKeyPress();
->>>>>>> 2127abb0
+}
 
+void loop() {
     Serial.println("Enable display");
     ft81x.begin();
 
@@ -69,10 +60,11 @@
     Serial.println("");
     Serial.println("Start Gameboy...");
 
-    Memory::initMemory();
+    Memory* mem = new Memory;
+    mem->initMemory("tetris.rom");
+    PPU::setMemoryHandle(mem);
+    CPU::setMemoryHandle(mem);
     CPU::cpuEnabled = 1;
-
-    Memory::getTitle(title);
 
     ft81x.beginDisplayList();
     ft81x.clear(FT81x_COLOR_RGB(0, 0, 0));
@@ -80,35 +72,26 @@
     ft81x.drawText(470, 460, 16, FT81x_COLOR_RGB(255, 0, 255), FT81x_OPT_RIGHTX, "Emulated speed: ...\0");
     ft81x.drawBitmap(0, 0, 0, 160, 144, 3);
     ft81x.swapScreen();
-<<<<<<< HEAD
-
-    // waitForKeyPress();
-    CPU::cpuEnabled = 1;
-=======
->>>>>>> 2127abb0
-}
-
-void loop() {
     uint64_t start = millis();
 
     while (true) {
         CPU::cpuStep();
         PPU::ppuStep(ft81x);
 
-        uint8_t joypad = Memory::readByte(MEM_JOYPAD);
+        uint8_t joypad = mem->readByte(MEM_JOYPAD);
         if ((joypad & 0x10) == 0) {
             bool left = digitalReadFast(JOYPAD_LEFT);
             bool right = digitalReadFast(JOYPAD_RIGHT);
             bool down = digitalReadFast(JOYPAD_DOWN);
             joypad = (joypad & 0xF0) | 0x4 | (down << 3) | (left << 1) | right;
-            Memory::writeByteInternal(MEM_JOYPAD, joypad, true);
+            mem->writeByteInternal(MEM_JOYPAD, joypad, true);
         }
         if ((joypad & 0x20) == 0) {
             bool start = digitalReadFast(JOYPAD_START);
             bool a = digitalReadFast(JOYPAD_A);
             bool b = 1;  // digitalReadFast(JOYPAD_B);
             joypad = (joypad & 0xF0) | 0x4 | (start << 3) | (b << 1) | a;
-            Memory::writeByteInternal(MEM_JOYPAD, joypad, true);
+            mem->writeByteInternal(MEM_JOYPAD, joypad, true);
         }
 
         if ((CPU::totalCycles % 1000000) == 0) {
